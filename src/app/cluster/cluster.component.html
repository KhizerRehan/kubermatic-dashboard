<div class="container" *ngIf="cluster">
  <div class="row">
    <h2 class="component-heading">{{cluster.spec.humanReadableName}}</h2>
  </div>
</div>

<<<<<<< HEAD
<div class="container card card-margin" *ngIf="cluster">
  <div class="row card-header">Kubernetes Master</div>
=======
<div class="container card" *ngIf="cluster">
  <div class="row card-header">
    Kubernetes Master
    <button type="button" class="btn btn-primary" (click)="deleteCluster()">Delete Cluster</button>
  </div>
>>>>>>> 0008d322

  <div class="row card-block">
    <div class="col-2">Status</div>
    <div class="col-8 health-state">
      <strong>{{cluster.status.phase}}</strong>
      - Health:
      <i class="fa fa-dot-circle-o" [class.green]="cluster.status.health.apiserver"></i>
      <i class="fa fa-dot-circle-o" [class.green]="cluster.status.health.controller"></i>
      <i class="fa fa-dot-circle-o" [class.green]="cluster.status.health.etcd"></i>
      <i class="fa fa-dot-circle-o" [class.green]="cluster.status.health.scheduler"></i>
    </div>
  </div>
  <div class="row card-block">
    <div class="col-2">API Server</div>
    <div class="col-8">
     {{cluster.address.url}}
      <a [attr.href]="downloadKubeconfigUrl()" target="_blank">download kubeconfig</a>
    </div>
  </div>
</div>

<div class="container card card-margin">
  <div class="row card-header">
    <div class="col-4">Name</div>
    <div class="col-2">Capacity</div>
    <div class="col-1">Version</div>
    <div class="col-2">Public IP</div>
    <div class="col-2">Status</div>
    <div class="col-1">
      <a routerLink="/dashboard/wizard">
        <button type="button" class="btn btn-primary">
          <i class="fa fa-plus" style="margin-right: 5px;" aria-hidden="true"></i>Add Node
        </button>
      </a>
    </div>
  </div>
  <ng-container [ngSwitch]="!!nodes && nodes.length > 0">
    <div *ngSwitchCase="true">
      <kubermatic-node *ngFor="let n of nodes" [node]="n"></kubermatic-node>
    </div>

    <div *ngSwitchCase="false" class="row card-block">
      <div class="col-12 text-center text-muted">
        No Node available. Please add a Node.
      </div>
    </div>
  </ng-container>
</div>






<|MERGE_RESOLUTION|>--- conflicted
+++ resolved
@@ -4,16 +4,11 @@
   </div>
 </div>
 
-<<<<<<< HEAD
 <div class="container card card-margin" *ngIf="cluster">
-  <div class="row card-header">Kubernetes Master</div>
-=======
-<div class="container card" *ngIf="cluster">
   <div class="row card-header">
     Kubernetes Master
     <button type="button" class="btn btn-primary" (click)="deleteCluster()">Delete Cluster</button>
   </div>
->>>>>>> 0008d322
 
   <div class="row card-block">
     <div class="col-2">Status</div>
