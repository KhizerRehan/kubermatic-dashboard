--- conflicted
+++ resolved
@@ -180,15 +180,12 @@
   ExternalClusterDataDialogComponent,
   LoaderComponent,
   SearchFieldComponent,
-<<<<<<< HEAD
   DialogComponent,
   GTAddProjectBtnComponent,
   GTAddProjectDialogComponent,
   GTProjectItemComponent,
-=======
   TabCardComponent,
   TabComponent,
->>>>>>> 88a4ed5a
 ];
 
 const services: any[] = [ClusterService, EndOfLifeService, DialogService, DialogHelperService];
