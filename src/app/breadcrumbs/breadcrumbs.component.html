<div class="content-top clearfix">
  <ul class="breadcrumb al-breadcrumb">
<<<<<<< HEAD
    <li class="breadcrumb-item"><a routerLink="/dashboard">Home</a></li>
    <li class="breadcrumb-item"><a routerLink="/cluster-list">Cluster</a></li>
=======
    <li class="breadcrumb-item"><a routerLink="welcome">Home</a></li>
>>>>>>> 9e7bc447
    <li class="breadcrumb-item active">{{ activePageTitle }}</li>
  </ul>
</div><|MERGE_RESOLUTION|>--- conflicted
+++ resolved
@@ -1,11 +1,7 @@
 <div class="content-top clearfix">
   <ul class="breadcrumb al-breadcrumb">
-<<<<<<< HEAD
-    <li class="breadcrumb-item"><a routerLink="/dashboard">Home</a></li>
+    <li class="breadcrumb-item"><a routerLink="welcome">Home</a></li>
     <li class="breadcrumb-item"><a routerLink="/cluster-list">Cluster</a></li>
-=======
-    <li class="breadcrumb-item"><a routerLink="welcome">Home</a></li>
->>>>>>> 9e7bc447
     <li class="breadcrumb-item active">{{ activePageTitle }}</li>
   </ul>
 </div>